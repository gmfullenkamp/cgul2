--- conflicted
+++ resolved
@@ -88,14 +88,7 @@
 1. Implement user conversation logging. This will help with looking at previous queries and answers.
 2. Colored logging to help pretty-print in terminal use.
 3. Add line specifiers or page specifiers for each doc for more precise citations.
-<<<<<<< HEAD
 4. Add a simple UI for nicer chatting and document uploading? (Similar to ChatGPT premium with doc uploading?)
 5. Test auto_doc.py and add better cli arguments for more configurability.
-=======
-4. Add cli arguments for ingest to give it a documents path and chunk sizing (and other ingest constants).
-5. Add cli arguments for main to give it k nearest documents and other LLM constants.
-6. Test a python file input and ask the LLM to document a function.
-7. Add a simple UI for nicer chatting and document uploading? (Similar to ChatGPT premium with doc uploading?)
-8. Quantization using bits and bytes?
-9. More customizable model use and answer parsing: (https://cookbook.openai.com/articles/gpt-oss/run-transformers)
->>>>>>> 075b628d
+6. Quantization using bits and bytes?
+7. More customizable model use and answer parsing: (https://cookbook.openai.com/articles/gpt-oss/run-transformers)